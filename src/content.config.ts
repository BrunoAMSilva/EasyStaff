--- conflicted
+++ resolved
@@ -104,29 +104,16 @@
 
 export interface Slur extends z.infer<typeof SlurSchema> { }
 
-<<<<<<< HEAD
 const TieSchema = z.object({
     type: z.enum(['start', 'stop']),
 });
 
 export interface Tie extends z.infer<typeof TieSchema> { }
-=======
-// Note: In MusicXML, "tie" (in Note) is the visual element, while "tied" (in notations) is the performance instruction
-const TiedSchema = z.object({
-    type: z.enum(['start', 'stop']),
-});
-
-export interface Tied extends z.infer<typeof TiedSchema> { }
->>>>>>> 000b9117
 
 const NoteNotationsSchema = z.object({
     technical: TechnicalNotationSchema.optional(),
     slur: SlurSchema.optional(),
-<<<<<<< HEAD
     tied: TieSchema.optional(),
-=======
-    tied: TiedSchema.optional(),
->>>>>>> 000b9117
 });
 
 export interface NoteNotations extends z.infer<typeof NoteNotationsSchema> { }
